use lqos_bus::{BusRequest, BusResponse, TcHandle};
use lqos_utils::hex_string::read_hex_string;
use nix::libc::getpid;
use pyo3::{
  exceptions::PyOSError, pyclass, pyfunction, pymethods, pymodule,
  types::PyModule, wrap_pyfunction, PyResult, Python,
};
use std::{
  fs::{remove_file, File},
  io::Write,
  path::Path,
};
mod blocking;
use anyhow::{Error, Result};
use blocking::run_query;
use sysinfo::System;
mod device_weights;

const LOCK_FILE: &str = "/run/lqos/libreqos.lock";

/// Defines the Python module exports.
/// All exported functions have to be listed here.
#[pymodule]
fn liblqos_python(_py: Python, m: &PyModule) -> PyResult<()> {
  m.add_class::<PyIpMapping>()?;
  m.add_class::<BatchedCommands>()?;
  m.add_class::<PyExceptionCpe>()?;
  m.add_class::<device_weights::DeviceWeightResponse>()?;
  m.add_wrapped(wrap_pyfunction!(is_lqosd_alive))?;
  m.add_wrapped(wrap_pyfunction!(list_ip_mappings))?;
  m.add_wrapped(wrap_pyfunction!(clear_ip_mappings))?;
  m.add_wrapped(wrap_pyfunction!(delete_ip_mapping))?;
  m.add_wrapped(wrap_pyfunction!(add_ip_mapping))?;
  m.add_wrapped(wrap_pyfunction!(validate_shaped_devices))?;
  m.add_wrapped(wrap_pyfunction!(is_libre_already_running))?;
  m.add_wrapped(wrap_pyfunction!(create_lock_file))?;
  m.add_wrapped(wrap_pyfunction!(free_lock_file))?;
  // Unified configuration items
  m.add_wrapped(wrap_pyfunction!(check_config))?;
  m.add_wrapped(wrap_pyfunction!(sqm))?;
  m.add_wrapped(wrap_pyfunction!(upstream_bandwidth_capacity_download_mbps))?;
  m.add_wrapped(wrap_pyfunction!(upstream_bandwidth_capacity_upload_mbps))?;
  m.add_wrapped(wrap_pyfunction!(interface_a))?;
  m.add_wrapped(wrap_pyfunction!(interface_b))?;
  m.add_wrapped(wrap_pyfunction!(enable_actual_shell_commands))?;
  m.add_wrapped(wrap_pyfunction!(use_bin_packing_to_balance_cpu))?;
  m.add_wrapped(wrap_pyfunction!(monitor_mode_only))?;
  m.add_wrapped(wrap_pyfunction!(run_shell_commands_as_sudo))?;
  m.add_wrapped(wrap_pyfunction!(generated_pn_download_mbps))?;
  m.add_wrapped(wrap_pyfunction!(generated_pn_upload_mbps))?;
  m.add_wrapped(wrap_pyfunction!(queues_available_override))?;
  m.add_wrapped(wrap_pyfunction!(on_a_stick))?;
  m.add_wrapped(wrap_pyfunction!(overwrite_network_json_always))?;
  m.add_wrapped(wrap_pyfunction!(allowed_subnets))?;
  m.add_wrapped(wrap_pyfunction!(ignore_subnets))?;
  m.add_wrapped(wrap_pyfunction!(circuit_name_use_address))?;
  m.add_wrapped(wrap_pyfunction!(find_ipv6_using_mikrotik))?;
  m.add_wrapped(wrap_pyfunction!(exclude_sites))?;
  m.add_wrapped(wrap_pyfunction!(bandwidth_overhead_factor))?;
  m.add_wrapped(wrap_pyfunction!(committed_bandwidth_multiplier))?;
  m.add_wrapped(wrap_pyfunction!(exception_cpes))?;
  m.add_wrapped(wrap_pyfunction!(uisp_site))?;
  m.add_wrapped(wrap_pyfunction!(uisp_strategy))?;
  m.add_wrapped(wrap_pyfunction!(uisp_suspended_strategy))?;
  m.add_wrapped(wrap_pyfunction!(airmax_capacity))?;
  m.add_wrapped(wrap_pyfunction!(ltu_capacity))?;
  m.add_wrapped(wrap_pyfunction!(use_ptmp_as_parent))?;
  m.add_wrapped(wrap_pyfunction!(uisp_base_url))?;
  m.add_wrapped(wrap_pyfunction!(uisp_auth_token))?;
  m.add_wrapped(wrap_pyfunction!(splynx_api_key))?;
  m.add_wrapped(wrap_pyfunction!(splynx_api_secret))?;
  m.add_wrapped(wrap_pyfunction!(splynx_api_url))?;
  m.add_wrapped(wrap_pyfunction!(automatic_import_uisp))?;
  m.add_wrapped(wrap_pyfunction!(automatic_import_splynx))?;
  m.add_wrapped(wrap_pyfunction!(queue_refresh_interval_mins))?;
  m.add_wrapped(wrap_pyfunction!(automatic_import_powercode))?;
  m.add_wrapped(wrap_pyfunction!(powercode_api_key))?;
  m.add_wrapped(wrap_pyfunction!(powercode_api_url))?;
  m.add_wrapped(wrap_pyfunction!(automatic_import_sonar))?;
  m.add_wrapped(wrap_pyfunction!(sonar_api_url))?;
  m.add_wrapped(wrap_pyfunction!(sonar_api_key))?;
  m.add_wrapped(wrap_pyfunction!(snmp_community))?;
  m.add_wrapped(wrap_pyfunction!(sonar_airmax_ap_model_ids))?;
  m.add_wrapped(wrap_pyfunction!(sonar_ltu_ap_model_ids))?;
  m.add_wrapped(wrap_pyfunction!(sonar_active_status_ids))?;
  m.add_wrapped(wrap_pyfunction!(influx_db_enabled))?;
  m.add_wrapped(wrap_pyfunction!(influx_db_bucket))?;
  m.add_wrapped(wrap_pyfunction!(influx_db_org))?;
  m.add_wrapped(wrap_pyfunction!(influx_db_token))?;
  m.add_wrapped(wrap_pyfunction!(influx_db_url))?;
  m.add_wrapped(wrap_pyfunction!(get_weights))?;
  m.add_wrapped(wrap_pyfunction!(get_tree_weights))?;
  m.add_wrapped(wrap_pyfunction!(get_libreqos_directory))?;
  m.add_wrapped(wrap_pyfunction!(is_network_flat))?;

  Ok(())
}

/// Check that `lqosd` is running.
///
/// Returns true if it is running, false otherwise.
#[pyfunction]
fn is_lqosd_alive(_py: Python) -> PyResult<bool> {
  if let Ok(reply) = run_query(vec![BusRequest::Ping]) {
    for resp in reply.iter() {
      if let BusResponse::Ack = resp {
        return Ok(true);
      }
    }
  }
  Ok(false)
}

/// Provides a representation of an IP address mapping
/// Available through python by field name.
#[pyclass]
pub struct PyIpMapping {
  #[pyo3(get)]
  pub ip_address: String,
  #[pyo3(get)]
  pub prefix_length: u32,
  #[pyo3(get)]
  pub tc_handle: (u16, u16),
  #[pyo3(get)]
  pub cpu: u32,
}

/// Returns a list of all IP mappings
#[pyfunction]
fn list_ip_mappings(_py: Python) -> PyResult<Vec<PyIpMapping>> {
  let mut result = Vec::new();
  if let Ok(reply) = run_query(vec![BusRequest::ListIpFlow]) {
    for resp in reply.iter() {
      if let BusResponse::MappedIps(map) = resp {
        for mapping in map.iter() {
          result.push(PyIpMapping {
            ip_address: mapping.ip_address.clone(),
            prefix_length: mapping.prefix_length,
            tc_handle: mapping.tc_handle.get_major_minor(),
            cpu: mapping.cpu,
          });
        }
      }
    }
  }
  Ok(result)
}

/// Clear all IP address to TC/CPU mappings
#[pyfunction]
fn clear_ip_mappings(_py: Python) -> PyResult<()> {
  run_query(vec![BusRequest::ClearIpFlow]).unwrap();
  Ok(())
}

/// Deletes an IP to CPU/TC mapping.
///
/// ## Arguments
///
/// * `ip_address`: The IP address to unmap.
/// * `upload`: `true` if this needs to be applied to the upload map (for a split/stick setup)
#[pyfunction]
fn delete_ip_mapping(_py: Python, ip_address: String) -> PyResult<()> {
  run_query(vec![
    BusRequest::DelIpFlow { ip_address: ip_address.clone(), upload: false },
    BusRequest::DelIpFlow { ip_address, upload: true },
  ])
  .unwrap();
  Ok(())
}

/// Internal function
/// Converts IP address arguments into an IP mapping request.
fn parse_add_ip(
  ip: &str,
  classid: &str,
  cpu: &str,
  upload: bool,
) -> Result<BusRequest> {
  if !classid.contains(':') {
    return Err(Error::msg(
      format!("Class id must be in the format (major):(minor), e.g. 1:12. Provided string: {classid}"),
    ));
  }
  Ok(BusRequest::MapIpToFlow {
    ip_address: ip.to_string(),
    tc_handle: TcHandle::from_string(classid)?,
    cpu: read_hex_string(cpu)?, // Force HEX representation
    upload,
  })
}

/// Adds an IP address mapping
#[pyfunction]
fn add_ip_mapping(
  ip: String,
  classid: String,
  cpu: String, // In HEX
  upload: bool,
) -> PyResult<()> {
  let request = parse_add_ip(&ip, &classid, &cpu, upload);
  if let Ok(request) = request {
    run_query(vec![request]).unwrap();
    Ok(())
  } else {
    Err(PyOSError::new_err(request.err().unwrap().to_string()))
  }
}

#[pyclass]
pub struct BatchedCommands {
  batch: Vec<BusRequest>,
}

#[pymethods]
impl BatchedCommands {
  #[new]
  pub fn new() -> PyResult<Self> {
    Ok(Self { batch: Vec::new() })
  }

  pub fn add_ip_mapping(
    &mut self,
    ip: String,
    classid: String,
    cpu: String,
    upload: bool,
  ) -> PyResult<()> {
    let request = parse_add_ip(&ip, &classid, &cpu, upload);
    if let Ok(request) = request {
      self.batch.push(request);
      Ok(())
    } else {
      Err(PyOSError::new_err(request.err().unwrap().to_string()))
    }
  }

  pub fn finish_ip_mappings(&mut self) -> PyResult<()> {
    let request = BusRequest::ClearHotCache;
    self.batch.push(request);
    Ok(())
  }

  pub fn length(&self) -> PyResult<usize> {
    Ok(self.batch.len())
  }

  pub fn log(&self) -> PyResult<()> {
    self.batch.iter().for_each(|c| println!("{c:?}"));
    Ok(())
  }

  pub fn submit(&mut self) -> PyResult<usize> {
    const MAX_BATH_SIZE: usize = 512;
    // We're draining the request list out, which is a move that
    // *should* be elided by the optimizing compiler.
    let len = self.batch.len();
    while !self.batch.is_empty() {
      let batch_size = usize::min(MAX_BATH_SIZE, self.batch.len());
      let batch: Vec<BusRequest> = self.batch.drain(0..batch_size).collect();
      run_query(batch).unwrap();
    }
    Ok(len)
  }
}

/// Requests Rust-side validation of `ShapedDevices.csv`
#[pyfunction]
fn validate_shaped_devices() -> PyResult<String> {
  let result = run_query(vec![BusRequest::ValidateShapedDevicesCsv]).unwrap();
  for response in result.iter() {
    match response {
      BusResponse::Ack => return Ok("OK".to_string()),
      BusResponse::ShapedDevicesValidation(error) => return Ok(error.clone()),
      _ => {}
    }
  }
  Ok("".to_string())
}

#[pyfunction]
fn is_libre_already_running() -> PyResult<bool> {
  let lock_path = Path::new(LOCK_FILE);
  if lock_path.exists() {
    let contents = std::fs::read_to_string(lock_path);
    if let Ok(contents) = contents {
      if let Ok(pid) = contents.parse::<i32>() {
        let sys = System::new_all();
        let pid = sysinfo::Pid::from(pid as usize);
        if let Some(process) = sys.processes().get(&pid) {
          if process.name().to_string_lossy().contains("python") {
            return Ok(true);
          }
        }
      } else {
        println!("{LOCK_FILE} did not contain a valid PID");
        return Ok(false);
      }
    } else {
      println!("Error reading contents of {LOCK_FILE}");
      return Ok(false);
    }
  }
  Ok(false)
}

#[pyfunction]
fn create_lock_file() -> PyResult<()> {
  let pid = unsafe { getpid() };
  let pid_format = format!("{pid}");
  {
    if let Ok(mut f) = File::create(LOCK_FILE) {
      f.write_all(pid_format.as_bytes())?;
    }
  }
  Ok(())
}

#[pyfunction]
fn free_lock_file() -> PyResult<()> {
  let _ = remove_file(LOCK_FILE); // Ignore result
  Ok(())
}

#[pyfunction]
fn check_config() -> PyResult<bool> {
  let config = lqos_config::load_config();
  if let Err(e) = config {
    println!("Error loading config: {e}");
    return Ok(false);
  }
  Ok(true)
}

#[pyfunction]
fn sqm() -> PyResult<String> {
  let config = lqos_config::load_config().unwrap();
  Ok(config.queues.default_sqm.clone())
}

#[pyfunction]
fn upstream_bandwidth_capacity_download_mbps() -> PyResult<u32> {
  let config = lqos_config::load_config().unwrap();
  Ok(config.queues.uplink_bandwidth_mbps)
}

#[pyfunction]
fn upstream_bandwidth_capacity_upload_mbps() -> PyResult<u32> {
  let config = lqos_config::load_config().unwrap();
  Ok(config.queues.uplink_bandwidth_mbps)
}

#[pyfunction]
fn interface_a() -> PyResult<String> {
  let config = lqos_config::load_config().unwrap();
  Ok(config.isp_interface())
}

#[pyfunction]
fn interface_b() -> PyResult<String> {
  let config = lqos_config::load_config().unwrap();
  Ok(config.internet_interface())
}

#[pyfunction]
fn enable_actual_shell_commands() -> PyResult<bool> {
  let config = lqos_config::load_config().unwrap();
  Ok(!config.queues.dry_run)
}

#[pyfunction]
fn use_bin_packing_to_balance_cpu() -> PyResult<bool> {
  let config = lqos_config::load_config().unwrap();
  Ok(config.queues.use_binpacking)
}

#[pyfunction]
fn monitor_mode_only() -> PyResult<bool> {
  let config = lqos_config::load_config().unwrap();
  Ok(config.queues.monitor_only)
}

#[pyfunction]
fn run_shell_commands_as_sudo() -> PyResult<bool> {
  let config = lqos_config::load_config().unwrap();
  Ok(config.queues.sudo)
}

#[pyfunction]
fn generated_pn_download_mbps() -> PyResult<u32> {
  let config = lqos_config::load_config().unwrap();
  Ok(config.queues.generated_pn_download_mbps)
}

#[pyfunction]
fn generated_pn_upload_mbps() -> PyResult<u32> {
  let config = lqos_config::load_config().unwrap();
  Ok(config.queues.generated_pn_upload_mbps)
}

#[pyfunction]
fn queues_available_override() -> PyResult<u32> {
  let config = lqos_config::load_config().unwrap();
  Ok(config.queues.override_available_queues.unwrap_or(0))
}

#[pyfunction]
fn on_a_stick() -> PyResult<bool> {
  let config = lqos_config::load_config().unwrap();
  Ok(config.on_a_stick_mode())
}

#[pyfunction]
fn overwrite_network_json_always() -> PyResult<bool> {
  let config = lqos_config::load_config().unwrap();
  Ok(config.integration_common.always_overwrite_network_json)
}

#[pyfunction]
fn allowed_subnets() -> PyResult<Vec<String>> {
  let config = lqos_config::load_config().unwrap();
  Ok(config.ip_ranges.allow_subnets.clone())
}

#[pyfunction]
fn ignore_subnets() -> PyResult<Vec<String>> {
  let config = lqos_config::load_config().unwrap();
  Ok(config.ip_ranges.ignore_subnets.clone())
}

#[pyfunction]
fn circuit_name_use_address() -> PyResult<bool> {
  let config = lqos_config::load_config().unwrap();
  Ok(config.integration_common.circuit_name_as_address)
}

#[pyfunction]
fn find_ipv6_using_mikrotik() -> PyResult<bool> {
  let config = lqos_config::load_config().unwrap();
  Ok(config.uisp_integration.ipv6_with_mikrotik)
}

#[pyfunction]
fn exclude_sites() -> PyResult<Vec<String>> {
  let config = lqos_config::load_config().unwrap();
  Ok(config.uisp_integration.exclude_sites.clone())
}

#[pyfunction]
fn bandwidth_overhead_factor() -> PyResult<f32> {
  let config = lqos_config::load_config().unwrap();
  Ok(config.uisp_integration.bandwidth_overhead_factor)
}

#[pyfunction]
fn committed_bandwidth_multiplier() -> PyResult<f32> {
  let config = lqos_config::load_config().unwrap();
  Ok(config.uisp_integration.commit_bandwidth_multiplier)
}

#[pyclass]
pub struct PyExceptionCpe {
  pub cpe: String,
  pub parent: String,
}

#[pyfunction]
fn exception_cpes() -> PyResult<Vec<PyExceptionCpe>> {
  let config = lqos_config::load_config().unwrap();
  let mut result = Vec::new();
  for cpe in config.uisp_integration.exception_cpes.iter() {
    result.push(PyExceptionCpe {
      cpe: cpe.cpe.clone(),
      parent: cpe.parent.clone(),
    });
  }
  Ok(result)
}

#[pyfunction]
fn uisp_site() -> PyResult<String> {
  let config = lqos_config::load_config().unwrap();
  let site = config.uisp_integration.site.clone();
  Ok(site)
}

#[pyfunction]
fn uisp_strategy() -> PyResult<String> {
  let config = lqos_config::load_config().unwrap();
  let strategy = config.uisp_integration.strategy.clone();
  Ok(strategy)
}

#[pyfunction]
fn uisp_suspended_strategy() -> PyResult<String> {
  let config = lqos_config::load_config().unwrap();
  let strategy = config.uisp_integration.suspended_strategy.clone();
  Ok(strategy)
}

#[pyfunction]
fn airmax_capacity() -> PyResult<f32> {
  let config = lqos_config::load_config().unwrap();
  Ok(config.uisp_integration.airmax_capacity)
}

#[pyfunction]
fn ltu_capacity() -> PyResult<f32> {
  let config = lqos_config::load_config().unwrap();
  Ok(config.uisp_integration.ltu_capacity)
}

#[pyfunction]
fn use_ptmp_as_parent() -> PyResult<bool> {
  let config = lqos_config::load_config().unwrap();
  Ok(config.uisp_integration.use_ptmp_as_parent)
}

#[pyfunction]
fn uisp_base_url() -> PyResult<String> {
  let config = lqos_config::load_config().unwrap();
  let url = config.uisp_integration.url.clone();
  Ok(url)
}

#[pyfunction]
fn uisp_auth_token() -> PyResult<String> {
  let config = lqos_config::load_config().unwrap();
  let token = config.uisp_integration.token.clone();
  Ok(token)
}

#[pyfunction]
fn splynx_api_key() -> PyResult<String> {
  let config = lqos_config::load_config().unwrap();
  let key = config.spylnx_integration.api_key.clone();
  Ok(key)
}

#[pyfunction]
fn splynx_api_secret() -> PyResult<String> {
  let config = lqos_config::load_config().unwrap();
  let secret = config.spylnx_integration.api_secret.clone();
  Ok(secret)
}

#[pyfunction]
fn splynx_api_url() -> PyResult<String> {
  let config = lqos_config::load_config().unwrap();
  let url = config.spylnx_integration.url.clone();
  Ok(url)
}

#[pyfunction]
fn automatic_import_uisp() -> PyResult<bool> {
  let config = lqos_config::load_config().unwrap();
  Ok(config.uisp_integration.enable_uisp)
}

#[pyfunction]
fn automatic_import_splynx() -> PyResult<bool> {
  let config = lqos_config::load_config().unwrap();
  Ok(config.spylnx_integration.enable_spylnx)
}

#[pyfunction]
fn queue_refresh_interval_mins() -> PyResult<u32> {
  let config = lqos_config::load_config().unwrap();
  Ok(config.integration_common.queue_refresh_interval_mins)
}

#[pyfunction]
fn automatic_import_powercode() -> PyResult<bool> {
  let config = lqos_config::load_config().unwrap();
  Ok(config.powercode_integration.enable_powercode)
}

#[pyfunction]
fn powercode_api_key() -> PyResult<String> {
  let config = lqos_config::load_config().unwrap();
  let key = config.powercode_integration.powercode_api_key.clone();
  Ok(key)
}

#[pyfunction]
fn powercode_api_url() -> PyResult<String> {
  let config = lqos_config::load_config().unwrap();
  let url = config.powercode_integration.powercode_api_url.clone();
  Ok(url)
}

#[pyfunction]
fn automatic_import_sonar() -> PyResult<bool> {
  let config = lqos_config::load_config().unwrap();
  Ok(config.sonar_integration.enable_sonar)
}

#[pyfunction]
fn sonar_api_url() -> PyResult<String> {
  let config = lqos_config::load_config().unwrap();
  let url = config.sonar_integration.sonar_api_url.clone();
  Ok(url)
}

#[pyfunction]
fn sonar_api_key() -> PyResult<String> {
  let config = lqos_config::load_config().unwrap();
  let key = config.sonar_integration.sonar_api_key.clone();
  Ok(key)
}

#[pyfunction]
fn snmp_community() -> PyResult<String> {
  let config = lqos_config::load_config().unwrap();
  let key = config.sonar_integration.snmp_community.clone();
  Ok(key)
}

#[pyfunction]
fn sonar_airmax_ap_model_ids() -> PyResult<Vec<String>> {
  let config = lqos_config::load_config().unwrap();
  let key = config.sonar_integration.airmax_model_ids.clone();
  Ok(key)
}

#[pyfunction]
fn sonar_ltu_ap_model_ids() -> PyResult<Vec<String>> {
  let config = lqos_config::load_config().unwrap();
  let key = config.sonar_integration.ltu_model_ids.clone();
  Ok(key)
}

#[pyfunction]
fn sonar_active_status_ids() -> PyResult<Vec<String>> {
  let config = lqos_config::load_config().unwrap();
  let key = config.sonar_integration.active_status_ids.clone();
  Ok(key)
}

#[pyfunction]
fn influx_db_enabled() -> PyResult<bool> {
  let config = lqos_config::load_config().unwrap();
  Ok(config.influxdb.enable_influxdb)
}

#[pyfunction]
fn influx_db_bucket() -> PyResult<String> {
  let config = lqos_config::load_config().unwrap();
  let bucket = config.influxdb.bucket.clone();
  Ok(bucket)
}

#[pyfunction]
fn influx_db_org() -> PyResult<String> {
  let config = lqos_config::load_config().unwrap();
  let org = config.influxdb.org.clone();
  Ok(org)
}

#[pyfunction]
fn influx_db_token() -> PyResult<String> {
  let config = lqos_config::load_config().unwrap();
  let token = config.influxdb.token.clone();
  Ok(token)
}

#[pyfunction]
fn influx_db_url() -> PyResult<String> {
  let config = lqos_config::load_config().unwrap();
  let url = config.influxdb.url.clone();
  Ok(url)
}

#[pyfunction]
pub fn get_weights() -> PyResult<Vec<device_weights::DeviceWeightResponse>> {
    match device_weights::get_weights_rust() {
        Ok(weights) => Ok(weights),
        Err(e) => {
            Err(PyOSError::new_err(e.to_string()))
        }
    }
}

#[pyfunction]
pub fn get_tree_weights() -> PyResult<Vec<device_weights::NetworkNodeWeight>> {
    match device_weights::calculate_tree_weights() {
        Ok(w) => Ok(w),
        Err(e) => {
            Err(PyOSError::new_err(e.to_string()))
        }
    }
}

#[pyfunction]
pub fn get_libreqos_directory() -> PyResult<String> {
  let config = lqos_config::load_config().unwrap();
<<<<<<< HEAD
  Ok(config.lqos_directory)
}

#[pyfunction]
pub fn is_network_flat() -> PyResult<bool> {
  Ok(lqos_config::NetworkJson::load().unwrap().get_nodes_when_ready().len() == 1)
=======
  let dir = config.lqos_directory.clone();
  Ok(dir)
>>>>>>> de264bd2
}<|MERGE_RESOLUTION|>--- conflicted
+++ resolved
@@ -694,15 +694,11 @@
 #[pyfunction]
 pub fn get_libreqos_directory() -> PyResult<String> {
   let config = lqos_config::load_config().unwrap();
-<<<<<<< HEAD
-  Ok(config.lqos_directory)
+  let dir = config.lqos_directory.clone();
+  Ok(dir)
 }
 
 #[pyfunction]
 pub fn is_network_flat() -> PyResult<bool> {
   Ok(lqos_config::NetworkJson::load().unwrap().get_nodes_when_ready().len() == 1)
-=======
-  let dir = config.lqos_directory.clone();
-  Ok(dir)
->>>>>>> de264bd2
 }