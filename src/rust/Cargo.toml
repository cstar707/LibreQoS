[package]
name = "lqos_rs"
version = "0.1.0"
edition = "2021"
license = "GPL-2.0-only"

[dependencies]

[profile.release]
strip = "debuginfo"
lto = "fat"

[workspace]
members = [
    "lqos_sys", # System support for handling the XDP component
    "lqos_config", # Configuration support
    "lqosd", # LibreQoS Daemon
    "lqos_bus", # Bus data types
    "lqtop", # A command line utility to show current activity
    "xdp_iphash_to_cpu_cmdline", # Rust port of the C xdp_iphash_to_cpu_cmdline tool, for compatibility
    "xdp_pping", # Rust port of cpumap's `xdp_pping` tool, for compatibility
    "lqos_node_manager", # A lightweight web interface for management and local monitoring
    "lqos_python", # Python bindings for using the Rust bus directly
    "lqusers", # CLI control for managing the web user list
    "lqos_utils", # A collection of macros and helpers we find useful
    "lqos_setup", # A quick CLI setup for first-time users
    "lqos_anonymous_stats_server", # The server for gathering anonymous usage data.
    "lqos_heimdall", # Library for managing Heimdall flow watching
    "lqos_map_perf", # A CLI tool for testing eBPF map performance
    "lqstats", # A CLI utility for retrieving long-term statistics
    "lts_client", # Shared data and client-side code for long-term stats
    "lqos_map_perf", # A CLI tool for testing eBPF map performance
    "uisp", # REST support for the UISP API
<<<<<<< HEAD
    "uisp_integration", # UISP Integration in Rust
=======
    "lqos_support_tool", # A Helper tool to make it easier to request/receive support
>>>>>>> fb185837
]<|MERGE_RESOLUTION|>--- conflicted
+++ resolved
@@ -31,9 +31,6 @@
     "lts_client", # Shared data and client-side code for long-term stats
     "lqos_map_perf", # A CLI tool for testing eBPF map performance
     "uisp", # REST support for the UISP API
-<<<<<<< HEAD
     "uisp_integration", # UISP Integration in Rust
-=======
     "lqos_support_tool", # A Helper tool to make it easier to request/receive support
->>>>>>> fb185837
 ]