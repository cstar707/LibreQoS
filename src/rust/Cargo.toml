--- conflicted
+++ resolved
@@ -26,13 +26,11 @@
     "lqos_setup", # A quick CLI setup for first-time users
     "lqos_anonymous_stats_server", # The server for gathering anonymous usage data.
     "lqos_heimdall", # Library for managing Heimdall flow watching
-<<<<<<< HEAD
+    "lqos_map_perf", # A CLI tool for testing eBPF map performance
     "lqstats", # A CLI utility for retrieving long-term statistics
     "long_term_stats/license_server", # Licensing Server for LibreQoS Long-term stats
     "long_term_stats/lts_node", # Long-term stats cluster node
     "long_term_stats/pgdb", # PostgreSQL interface for the LTS system
     "long_term_stats/licman", # A CLI tool for managing the licensing server
-=======
->>>>>>> df3be0b7
     "lqos_map_perf", # A CLI tool for testing eBPF map performance
 ]