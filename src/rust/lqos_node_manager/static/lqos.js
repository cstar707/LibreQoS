--- conflicted
+++ resolved
@@ -325,16 +325,12 @@
             {x: x, y:this.data['shaped'].sortedY[0], name: 'Shaped Download', type: 'scatter', fill: 'tozeroy', marker: {color: 'rgb(124,252,0)'}},
             {x: x, y:this.data['shaped'].sortedY[1], name: 'Shaped Upload', type: 'scatter', fill: 'tozeroy', marker: {color: 'rgb(124,252,0)'}},
         ];
-<<<<<<< HEAD
-        Plotly.newPlot(graph, data, { margin: { l:0,r:0,b:0,t:0,pad:4 }, yaxis: { automargin: true, title: "Traffic (bits)" }, xaxis: {automargin: true, title: "Time since now (seconds)"} }, { responsive: true });
-=======
         if (this.plotted == null) {
             Plotly.newPlot(graph, graphData, { margin: { l:0,r:0,b:0,t:0,pad:4 }, yaxis: { automargin: true, title: "Traffic (bits)" }, xaxis: {automargin: true, title: "Time since now (seconds)"} }, { responsive: true });
             this.plotted = true;
         } else {
             Plotly.redraw(graph, graphData);
         }
->>>>>>> 05186030
     }
 }
 
@@ -419,9 +415,6 @@
             { x: this.x, y: this.entries, type: 'bar', marker: { color: this.x, colorscale: 'RdBu' } }
         ]
         let graph = document.getElementById(target_div);
-<<<<<<< HEAD
-        Plotly.newPlot(graph, gData, { margin: { l: 40, r: 0, b: 35, t: 0 }, yaxis: { title: "# Hosts" }, xaxis: { title: 'TCP Round-Trip Time (ms)' } }, { responsive: true });
-=======
         if (this.plotted == null) {
             Plotly.newPlot(graph, gData, { margin: { l: 40, r: 0, b: 35, t: 0 }, yaxis: { title: "# Hosts" }, xaxis: { title: 'TCP Round-Trip Time (ms)' } }, { responsive: true });
             this.plotted = true;
@@ -453,25 +446,5 @@
 function zero_to_null(array) {
     for (let i=0; i<array.length; ++i) {
         if (array[i] == 0) array[i] = null;
->>>>>>> 05186030
-    }
-}
-
-function ecn(n) {
-    switch (n) {
-        case 0: return "-";
-        case 1: return "L4S";
-        case 2: return "ECT0";
-        case 3: return "CE";
-        default: return "???";
-    }
-}
-
-function zip(a, b) {
-    let zipped = [];
-    for (let i=0; i<a.length; ++i) {
-        zipped.push(a[i]);
-        zipped.push(b[i]);
-    }
-    return zipped;
+    }
 }