mod file_lock;
mod ip_mapping;
#[cfg(feature = "equinix_tests")]
mod lqos_daht_test;
mod program_control;
mod shaped_devices_tracker;
mod throughput_tracker;
mod anonymous_usage;
mod tuning;
mod validation;
use std::net::IpAddr;

use crate::{
  file_lock::FileLock,
  ip_mapping::{clear_ip_flows, del_ip_flow, list_mapped_ips, map_ip_to_flow},
};
use anyhow::Result;
use log::{info, warn};
use lqos_bus::{BusRequest, BusResponse, UnixSocketServer};
use lqos_config::LibreQoSConfig;
<<<<<<< HEAD
use lqos_heimdall::{ten_second_packet_dump, perf_interface::heimdall_handle_events, start_heimdall};
=======
use lqos_heimdall::{n_second_packet_dump, perf_interface::heimdall_handle_events, start_heimdall};
>>>>>>> 05186030
use lqos_queue_tracker::{
  add_watched_queue, get_raw_circuit_data, spawn_queue_monitor,
  spawn_queue_structure_monitor,
};
use lqos_sys::LibreQoSKernels;
use signal_hook::{
  consts::{SIGHUP, SIGINT, SIGTERM},
  iterator::Signals,
};
use stats::{BUS_REQUESTS, TIME_TO_POLL_HOSTS, HIGH_WATERMARK_DOWN, HIGH_WATERMARK_UP, FLOWS_TRACKED};
use throughput_tracker::get_flow_stats;
use tokio::join;
mod stats;

// Use JemAllocator only on supported platforms
#[cfg(any(target_arch = "x86", target_arch = "x86_64"))]
use jemallocator::Jemalloc;

#[cfg(any(target_arch = "x86", target_arch = "x86_64"))]
#[global_allocator]
static GLOBAL: Jemalloc = Jemalloc;

#[tokio::main]
async fn main() -> Result<()> {
  // Configure log level with RUST_LOG environment variable,
  // defaulting to "warn"
  env_logger::init_from_env(
    env_logger::Env::default()
      .filter_or(env_logger::DEFAULT_FILTER_ENV, "warn"),
  );
  let file_lock = FileLock::new();
  if let Err(e) = file_lock {
    log::error!("File lock error: {:?}", e);
    std::process::exit(0);
  }

  info!("LibreQoS Daemon Starting");
  let config = LibreQoSConfig::load()?;
  tuning::tune_lqosd_from_config_file(&config)?;

  // Start the XDP/TC kernels
  let kernels = if config.on_a_stick_mode {
    LibreQoSKernels::on_a_stick_mode(
      &config.internet_interface,
      config.stick_vlans.1,
      config.stick_vlans.0,
      Some(heimdall_handle_events),
    )?
  } else {
    LibreQoSKernels::new(&config.internet_interface, &config.isp_interface, Some(heimdall_handle_events))?
  };

  // Spawn tracking sub-systems
  join!(
    start_heimdall(),
    spawn_queue_structure_monitor(),
    shaped_devices_tracker::shaped_devices_watcher(),
    shaped_devices_tracker::network_json_watcher(),
    anonymous_usage::start_anonymous_usage(),
  );
  throughput_tracker::spawn_throughput_monitor();
  spawn_queue_monitor();

  // Handle signals
  let mut signals = Signals::new([SIGINT, SIGHUP, SIGTERM])?;
  std::thread::spawn(move || {
    for sig in signals.forever() {
      match sig {
        SIGINT | SIGTERM => {
          match sig {
            SIGINT => warn!("Terminating on SIGINT"),
            SIGTERM => warn!("Terminating on SIGTERM"),
            _ => {
              warn!("This should never happen - terminating on unknown signal")
            }
          }
          std::mem::drop(kernels);
          UnixSocketServer::signal_cleanup();
          std::mem::drop(file_lock);
          std::process::exit(0);
        }
        SIGHUP => {
          warn!("Reloading configuration because of SIGHUP");
          if let Ok(config) = LibreQoSConfig::load() {
            let result = tuning::tune_lqosd_from_config_file(&config);
            if let Err(err) = result {
              warn!("Unable to HUP tunables: {:?}", err)
            }
          } else {
            warn!("Unable to reload configuration");
          }
        }
        _ => warn!("No handler for signal: {sig}"),
      }
    }
  });

  // Create the socket server
  let server = UnixSocketServer::new().expect("Unable to spawn server");

  // Main bus listen loop
  server.listen(handle_bus_requests).await?;
  Ok(())
}

fn handle_bus_requests(
  requests: &[BusRequest],
  responses: &mut Vec<BusResponse>,
) {
  for req in requests.iter() {
    //println!("Request: {:?}", req);
    BUS_REQUESTS.fetch_add(1, std::sync::atomic::Ordering::Relaxed);
    responses.push(match req {
      BusRequest::Ping => lqos_bus::BusResponse::Ack,
      BusRequest::GetCurrentThroughput => {
        throughput_tracker::current_throughput()
      }
      BusRequest::GetHostCounter => throughput_tracker::host_counters(),
      BusRequest::GetTopNDownloaders { start, end } => {
        throughput_tracker::top_n(*start, *end)
      }
      BusRequest::GetWorstRtt { start, end } => {
        throughput_tracker::worst_n(*start, *end)
      }
      BusRequest::GetBestRtt { start, end } => {
        throughput_tracker::best_n(*start, *end)
      }
      BusRequest::MapIpToFlow { ip_address, tc_handle, cpu, upload } => {
        map_ip_to_flow(ip_address, tc_handle, *cpu, *upload)
      }
      BusRequest::DelIpFlow { ip_address, upload } => {
        del_ip_flow(ip_address, *upload)
      }
      BusRequest::ClearIpFlow => clear_ip_flows(),
      BusRequest::ListIpFlow => list_mapped_ips(),
      BusRequest::XdpPping => throughput_tracker::xdp_pping_compat(),
      BusRequest::RttHistogram => throughput_tracker::rtt_histogram(),
      BusRequest::HostCounts => throughput_tracker::host_counts(),
      BusRequest::AllUnknownIps => throughput_tracker::all_unknown_ips(),
      BusRequest::ReloadLibreQoS => program_control::reload_libre_qos(),
      BusRequest::GetRawQueueData(circuit_id) => {
        get_raw_circuit_data(circuit_id)
      }
      BusRequest::WatchQueue(circuit_id) => {
        add_watched_queue(circuit_id);
        lqos_bus::BusResponse::Ack
      }
      BusRequest::UpdateLqosDTuning(..) => tuning::tune_lqosd_from_bus(req),
      #[cfg(feature = "equinix_tests")]
      BusRequest::RequestLqosEquinixTest => lqos_daht_test::lqos_daht_test(),
      BusRequest::ValidateShapedDevicesCsv => {
        validation::validate_shaped_devices_csv()
      }
      BusRequest::GetNetworkMap { parent } => {
        shaped_devices_tracker::get_one_network_map_layer(*parent)
      }
      BusRequest::TopMapQueues(n_queues) => {
        shaped_devices_tracker::get_top_n_root_queues(*n_queues)
      }
      BusRequest::GetNodeNamesFromIds(nodes) => {
        shaped_devices_tracker::map_node_names(nodes)
      }
      BusRequest::GetFunnel { target: parent } => {
        shaped_devices_tracker::get_funnel(parent)
      }
      BusRequest::GetLqosStats => {
        BusResponse::LqosdStats { 
          bus_requests: BUS_REQUESTS.load(std::sync::atomic::Ordering::Relaxed),
          time_to_poll_hosts: TIME_TO_POLL_HOSTS.load(std::sync::atomic::Ordering::Relaxed),
          high_watermark: (
            HIGH_WATERMARK_DOWN.load(std::sync::atomic::Ordering::Relaxed),
            HIGH_WATERMARK_UP.load(std::sync::atomic::Ordering::Relaxed),
          ),
          tracked_flows: FLOWS_TRACKED.load(std::sync::atomic::Ordering::Relaxed),
        }
      }
      BusRequest::GetFlowStats(ip) => get_flow_stats(ip),
      BusRequest::GetPacketHeaderDump(id) => {
<<<<<<< HEAD
        BusResponse::PacketDump(ten_second_packet_dump(*id))
      }
      BusRequest::GetPcapDump(id) => {
        BusResponse::PcapDump(lqos_heimdall::ten_second_pcap(*id))
=======
        BusResponse::PacketDump(n_second_packet_dump(*id))
      }
      BusRequest::GetPcapDump(id) => {
        BusResponse::PcapDump(lqos_heimdall::n_second_pcap(*id))
>>>>>>> 05186030
      }
      BusRequest::GatherPacketData(ip) => {
        let ip = ip.parse::<IpAddr>();
        if let Ok(ip) = ip {
<<<<<<< HEAD
          if let Some(id) = lqos_heimdall::hyperfocus_on_target(ip.into()) {
            BusResponse::PacketCollectionSession(id)
=======
          if let Some((session_id, countdown)) = lqos_heimdall::hyperfocus_on_target(ip.into()) {
            BusResponse::PacketCollectionSession{session_id, countdown}
>>>>>>> 05186030
          } else {
            BusResponse::Fail("Busy".to_string())
          }
        } else {
          BusResponse::Fail("Invalid IP".to_string())
        }
      }
    });
  }
}<|MERGE_RESOLUTION|>--- conflicted
+++ resolved
@@ -18,11 +18,7 @@
 use log::{info, warn};
 use lqos_bus::{BusRequest, BusResponse, UnixSocketServer};
 use lqos_config::LibreQoSConfig;
-<<<<<<< HEAD
-use lqos_heimdall::{ten_second_packet_dump, perf_interface::heimdall_handle_events, start_heimdall};
-=======
 use lqos_heimdall::{n_second_packet_dump, perf_interface::heimdall_handle_events, start_heimdall};
->>>>>>> 05186030
 use lqos_queue_tracker::{
   add_watched_queue, get_raw_circuit_data, spawn_queue_monitor,
   spawn_queue_structure_monitor,
@@ -201,28 +197,16 @@
       }
       BusRequest::GetFlowStats(ip) => get_flow_stats(ip),
       BusRequest::GetPacketHeaderDump(id) => {
-<<<<<<< HEAD
-        BusResponse::PacketDump(ten_second_packet_dump(*id))
-      }
-      BusRequest::GetPcapDump(id) => {
-        BusResponse::PcapDump(lqos_heimdall::ten_second_pcap(*id))
-=======
         BusResponse::PacketDump(n_second_packet_dump(*id))
       }
       BusRequest::GetPcapDump(id) => {
         BusResponse::PcapDump(lqos_heimdall::n_second_pcap(*id))
->>>>>>> 05186030
       }
       BusRequest::GatherPacketData(ip) => {
         let ip = ip.parse::<IpAddr>();
         if let Ok(ip) = ip {
-<<<<<<< HEAD
-          if let Some(id) = lqos_heimdall::hyperfocus_on_target(ip.into()) {
-            BusResponse::PacketCollectionSession(id)
-=======
           if let Some((session_id, countdown)) = lqos_heimdall::hyperfocus_on_target(ip.into()) {
             BusResponse::PacketCollectionSession{session_id, countdown}
->>>>>>> 05186030
           } else {
             BusResponse::Fail("Busy".to_string())
           }
