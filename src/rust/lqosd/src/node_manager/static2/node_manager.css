:root {
    --redact: none;
}
body {
    margin: 0;
    font-family: system-ui,-apple-system,"Segoe UI",Roboto,"Helvetica Neue","Noto Sans","Liberation Sans",Arial,sans-serif,"Apple Color Emoji","Segoe UI Emoji","Segoe UI Symbol","Noto Color Emoji";
    font-size: 1rem;
    height: 100%;
    box-sizing: border-box;
    background-color: var(--bs-backdrop-bg);
    color: var(--bs-primary);
}
#wrapper {
    display: flex;
}
.lqos_logo {
    filter: invert(100%);
}
.dark-mode .lqos_logo {
    filter: none;
}
.sidebar {
    background-color: var(--bs-tertiary-bg);
    color: var(--bs-tertiary-color);
}
.sidebar .nav-link {
    color: var(--bs-secondary);
}
.sidebar .nav-item :hover {
    background-color: var(--bs-info-bg-subtle);
}
.navbar-toggler {
    color: #eee;
}
.navbar-search {
    width: 150px;
}
.menu-badge {
    color: var(--bs-secondary-text-emphasis)
}
.dashbox {
    border: 1px solid var(--bs-border-color);
    padding: 0;
    margin: 0;
}
.dashbox .dashbox-title {
    font-size: 10pt;
    background-color: var(--bs-tertiary-bg);
    color: var(--bs-tertiary-color);
    text-align: left;
    margin: 0;
    font-variant: small-caps;
    font-weight: bold;
    padding-left: 1em;
}
.dashgraph {
    width: 100%;
    height: 250px;
}
.tiny {
    font-size: 6pt;
}
.darkenBackground {
    z-index: 200;
    position: absolute;
    top: 0;
    bottom: 0;
    left: 0;
    right: 0;
    padding: 10px;
    background: rgba(1, 1, 1, 0.75);
}
.myModal {
    z-index: 210;
    position: absolute;
    top: 10%;
    bottom: 10%;
    left: 10%;
    right: 10%;
    padding: 10px;
    background: var(--bs-body-bg);
    overflow: scroll;
    min-width: 500px;
    min-height: 500px;
}
.dashEditButton { }
.redactable {
    filter: var(--redact);
}
.small {
    font-size: 9pt;
    text-overflow: ellipsis;
}
h2 {
    color: var(--bs-secondary-text-emphasis)
}
h5 {
    color: var(--bs-secondary-text-emphasis)
}
.table>:not(caption)>*>* {
    color: var(--bs-secondary-color);
}

/* Funky tricks for the tree view */
.overlayThroughputWrapper {
    position: relative;
    width: 100%;
    height: auto;
    text-align: center;
}
.overlayThroughputNumber {
    position: absolute;
    top: 50%;
    left: 50%;
    transform: translate(-50%, -50%);
    font-size: 1.0em;
    color: white;
    text-shadow: 2px 2px 4px #000000;
}
.retransmits {
    font-size: 1.0em;
    text-shadow: 2px 2px 4px #000000;
    color: white;
}
.mytable tr td span {
    background: none;
}
#searchResults {
    background: var(--bs-body-bg);
    position: fixed;
    z-index: 1000;
    visibility: hidden;
    transform: translateX(5%);
    max-height: 50%;
    overflow: auto;
    border: 2px solid var(--bs-border-color);
}
.invalid { background-color: red }
.dropdown-menu-sized {
    max-height: 200px;
    overflow-y: auto;
}
.dash-table {
    width: 100%;
}
.fa-centerline {
    vertical-align: middle;
}
.dark-mode .muted {
    filter: contrast(50%);
}
table thead {
    color: var(--bs-secondary-color);
}
table tr td {
    color: var(--bs-tertiary-color);
}
table tr td a {
    color: var(--bs-secondary-color);
}

/* For the config panel */

.nav-pills .nav-link {
    color: var(--bs-secondary-color);
}
.nav-pills .nav-link.active {
    color: var(--bs-info);
    font-weight: bold;
}
.nav-pills .nav-link.active {
    background-color: var(--bs-tertiary-bg);
}
.dashlet-with-controls {
    position: relative;
}
.dashgraph-controls {
    position: absolute;
    z-index: 100;
    top: 0;
    right: 0;
}
@font-face {
    font-family: "Illegible";
    src: url(glyphz.ttf) format("truetype");
}
<<<<<<< HEAD
.toasty {
    border-radius: 2px;
    font-size: smaller;
    padding: 4px;
}
.insight-box {
    background-color: var(--bs-tertiary-bg);
    background-image: url("/vendor/10pc.png");
    background-position: bottom left;
    background-repeat: no-repeat;
    background-size: 32px;
}
.stat-header {
    font-size: 0.9rem;
    color: var(--bs-tertiary-color);
    margin-bottom: 0.3rem;
}
.stat-value-big {
    font-size: 2rem;
    font-weight: 700;
    color: var(--bs-secondary);
}
.vertical-divider {
    width: 1px;
    background-color: var(--bs-border-color);
=======
.config-menu {
    list-style-type: none;
    padding: 0;
    margin: 0;
    display: flex;
    flex-wrap: wrap;
    gap: 10px;
}

.config-menu-item {
    margin: 0;
    padding: 5px 10px;
    background-color: var(--bs-tertiary-bg);
    border-radius: 4px;
    cursor: pointer;
}

.config-menu-item:hover {
    background-color: var(--bs-info-bg-subtle);
}

.config-menu-item.active {
    background-color: var(--bs-info);
    color: var(--bs-info-text);
    font-weight: bold;
>>>>>>> d7fd99ee
}<|MERGE_RESOLUTION|>--- conflicted
+++ resolved
@@ -184,7 +184,33 @@
     font-family: "Illegible";
     src: url(glyphz.ttf) format("truetype");
 }
-<<<<<<< HEAD
+.config-menu {
+    list-style-type: none;
+    padding: 0;
+    margin: 0;
+    display: flex;
+    flex-wrap: wrap;
+    gap: 10px;
+}
+
+.config-menu-item {
+    margin: 0;
+    padding: 5px 10px;
+    background-color: var(--bs-tertiary-bg);
+    border-radius: 4px;
+    cursor: pointer;
+}
+
+.config-menu-item:hover {
+    background-color: var(--bs-info-bg-subtle);
+}
+
+.config-menu-item.active {
+    background-color: var(--bs-info);
+    color: var(--bs-info-text);
+    font-weight: bold;
+}
+
 .toasty {
     border-radius: 2px;
     font-size: smaller;
@@ -210,31 +236,4 @@
 .vertical-divider {
     width: 1px;
     background-color: var(--bs-border-color);
-=======
-.config-menu {
-    list-style-type: none;
-    padding: 0;
-    margin: 0;
-    display: flex;
-    flex-wrap: wrap;
-    gap: 10px;
-}
-
-.config-menu-item {
-    margin: 0;
-    padding: 5px 10px;
-    background-color: var(--bs-tertiary-bg);
-    border-radius: 4px;
-    cursor: pointer;
-}
-
-.config-menu-item:hover {
-    background-color: var(--bs-info-bg-subtle);
-}
-
-.config-menu-item.active {
-    background-color: var(--bs-info);
-    color: var(--bs-info-text);
-    font-weight: bold;
->>>>>>> d7fd99ee
 }