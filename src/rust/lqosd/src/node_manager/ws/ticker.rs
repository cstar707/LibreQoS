use std::sync::Arc;

use tokio::join;
use tokio::sync::mpsc::Sender;
use tracing::debug;
use lqos_bus::BusRequest;
use crate::node_manager::ws::publish_subscribe::PubSub;
mod cadence;
mod throughput;
mod rtt_histogram;
mod flow_counter;
mod top_10;
mod ipstats_conversion;
mod top_flows;
mod flow_endpoints;
pub mod system_info;
mod tree_summary;
mod queue_stats_total;
mod network_tree;
mod circuit_capacity;
mod tree_capacity;
mod retransmits;

pub use network_tree::all_circuits;
use crate::system_stats::SystemStats;

/// Runs a periodic tick to feed data to the node manager.
pub(super) async fn channel_ticker(
    channels: Arc<PubSub>,
    bus_tx: Sender<(tokio::sync::oneshot::Sender<lqos_bus::BusReply>, BusRequest)>,
    system_usage_tx: crossbeam_channel::Sender<tokio::sync::oneshot::Sender<SystemStats>>
) {
    debug!("Starting channel tickers");
    join!(
        one_second_cadence(channels.clone(), bus_tx.clone(), system_usage_tx.clone()),
        two_second_cadence(channels.clone(), bus_tx.clone()),
    );
}

async fn one_second_cadence(
    channels: Arc<PubSub>,
    bus_tx: Sender<(tokio::sync::oneshot::Sender<lqos_bus::BusReply>, BusRequest)>,
    system_usage_tx: crossbeam_channel::Sender<tokio::sync::oneshot::Sender<SystemStats>>
) {
    let mut interval = tokio::time::interval(tokio::time::Duration::from_secs(1));
    interval.set_missed_tick_behavior(tokio::time::MissedTickBehavior::Skip);
    loop {
        interval.tick().await; // Once per second
<<<<<<< HEAD
        let mc = channels.clone(); spawn(async move { cadence::cadence(mc).await });
        let mc = channels.clone(); spawn(async move { throughput::throughput(mc).await });
        let mc = channels.clone(); spawn(async move { rtt_histogram::rtt_histo(mc).await });
        let mc = channels.clone(); spawn(async move { flow_counter::flow_count(mc).await });
        let mc = channels.clone(); spawn(async move { top_10::top_10_downloaders(mc).await });
        let mc = channels.clone(); spawn(async move { top_10::worst_10_downloaders(mc).await });
        let mc = channels.clone(); spawn(async move { top_10::worst_10_retransmit(mc).await });
        let mc = channels.clone(); spawn(async move { top_flows::top_flows_bytes(mc).await });
        let mc = channels.clone(); spawn(async move { top_flows::top_flows_rate(mc).await });
        let mc = channels.clone(); spawn(async move { flow_endpoints::endpoints_by_country(mc).await });
        let mc = channels.clone(); spawn(async move { flow_endpoints::ether_protocols(mc).await });
        let mc = channels.clone(); spawn(async move { flow_endpoints::ip_protocols(mc).await });
        let mc = channels.clone(); spawn(async move { flow_endpoints::flow_duration(mc).await });
        let mc = channels.clone(); spawn(async move { tree_summary::tree_summary(mc).await });
        let mc = channels.clone(); spawn(async move { network_tree::network_tree(mc).await });
        let mc = channels.clone(); spawn(async move { circuit_capacity::circuit_capacity(mc).await });
        let mc = channels.clone(); spawn(async move { tree_capacity::tree_capacity(mc).await });
        let mc = channels.clone(); spawn(async move { retransmits::tcp_retransmits(mc).await });
=======

        join!(
            cadence::cadence(channels.clone()),
            throughput::throughput(channels.clone(), bus_tx.clone()),
            rtt_histogram::rtt_histo(channels.clone(), bus_tx.clone()),
            flow_counter::flow_count(channels.clone(), bus_tx.clone()),
            top_10::top_10_downloaders(channels.clone(), bus_tx.clone()),
            top_10::worst_10_downloaders(channels.clone(), bus_tx.clone()),
            top_10::worst_10_retransmit(channels.clone(), bus_tx.clone()),
            top_flows::top_flows_bytes(channels.clone(), bus_tx.clone()),
            top_flows::top_flows_rate(channels.clone(), bus_tx.clone()),
            flow_endpoints::endpoints_by_country(channels.clone(), bus_tx.clone()),
            flow_endpoints::ether_protocols(channels.clone(), bus_tx.clone()),
            flow_endpoints::ip_protocols(channels.clone(), bus_tx.clone()),
            flow_endpoints::flow_duration(channels.clone(), bus_tx.clone()),
            tree_summary::tree_summary(channels.clone(), bus_tx.clone()),
            network_tree::network_tree(channels.clone(), bus_tx.clone()),
            circuit_capacity::circuit_capacity(channels.clone()),
            tree_capacity::tree_capacity(channels.clone()),
            system_info::cpu_info(channels.clone(), system_usage_tx.clone()),
            system_info::ram_info(channels.clone(), system_usage_tx.clone()),
        );

        channels.clean().await;
>>>>>>> 460c0f9b
    }
}

async fn two_second_cadence(
    channels: Arc<PubSub>,
    bus_tx: Sender<(tokio::sync::oneshot::Sender<lqos_bus::BusReply>, BusRequest)>
) {
    let mut interval = tokio::time::interval(tokio::time::Duration::from_secs(2));
    interval.set_missed_tick_behavior(tokio::time::MissedTickBehavior::Skip);
    loop {
        interval.tick().await; // Once per second

        join!(
            queue_stats_total::queue_stats_totals(channels.clone()),
            network_tree::all_subscribers(channels.clone(), bus_tx.clone()),
        );
    }
}<|MERGE_RESOLUTION|>--- conflicted
+++ resolved
@@ -46,26 +46,6 @@
     interval.set_missed_tick_behavior(tokio::time::MissedTickBehavior::Skip);
     loop {
         interval.tick().await; // Once per second
-<<<<<<< HEAD
-        let mc = channels.clone(); spawn(async move { cadence::cadence(mc).await });
-        let mc = channels.clone(); spawn(async move { throughput::throughput(mc).await });
-        let mc = channels.clone(); spawn(async move { rtt_histogram::rtt_histo(mc).await });
-        let mc = channels.clone(); spawn(async move { flow_counter::flow_count(mc).await });
-        let mc = channels.clone(); spawn(async move { top_10::top_10_downloaders(mc).await });
-        let mc = channels.clone(); spawn(async move { top_10::worst_10_downloaders(mc).await });
-        let mc = channels.clone(); spawn(async move { top_10::worst_10_retransmit(mc).await });
-        let mc = channels.clone(); spawn(async move { top_flows::top_flows_bytes(mc).await });
-        let mc = channels.clone(); spawn(async move { top_flows::top_flows_rate(mc).await });
-        let mc = channels.clone(); spawn(async move { flow_endpoints::endpoints_by_country(mc).await });
-        let mc = channels.clone(); spawn(async move { flow_endpoints::ether_protocols(mc).await });
-        let mc = channels.clone(); spawn(async move { flow_endpoints::ip_protocols(mc).await });
-        let mc = channels.clone(); spawn(async move { flow_endpoints::flow_duration(mc).await });
-        let mc = channels.clone(); spawn(async move { tree_summary::tree_summary(mc).await });
-        let mc = channels.clone(); spawn(async move { network_tree::network_tree(mc).await });
-        let mc = channels.clone(); spawn(async move { circuit_capacity::circuit_capacity(mc).await });
-        let mc = channels.clone(); spawn(async move { tree_capacity::tree_capacity(mc).await });
-        let mc = channels.clone(); spawn(async move { retransmits::tcp_retransmits(mc).await });
-=======
 
         join!(
             cadence::cadence(channels.clone()),
@@ -90,7 +70,6 @@
         );
 
         channels.clean().await;
->>>>>>> 460c0f9b
     }
 }
 
