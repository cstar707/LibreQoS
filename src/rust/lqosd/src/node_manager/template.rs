//! Provides an Axum layer that applies templates to static HTML
//! files.

use crate::lts2_sys::shared_types::LtsStatus;
use crate::node_manager::auth::get_username;
use axum::body::{Body, to_bytes};
use axum::http::{HeaderValue, Request, Response, StatusCode};
use axum::http::header;
use axum::middleware::Next;
use axum::response::IntoResponse;
use axum_extra::extract::CookieJar;
use lqos_config::load_config;
use std::path::Path;
use crate::tool_status::{is_api_available, is_chatbot_available};

const VERSION_STRING: &str = include_str!("../../../../VERSION_STRING");

const INSIGHT_LINK_ACTIVE: &str = r#"
<li class="nav-item">
    <a class="nav-link" id="lnkStats" href="https://insight.libreqos.com/">
        <i class="fa fa-fw fa-centerline fa-line-chart nav-icon"></i> Insight
    </a>
</li>"#;

const INSIGHT_LINK_OFFER_TRIAL: &str = r#"
<li class="nav-item">
    <a class="nav-link text-success" id="lnkStats" href="lts_trial.html">
        <i class="fa fa-line-chart nav-icon"></i> Insight - Free Trial
    </a>
</li>"#;

const LTS1_LINK_ACTIVE: &str = r#"
<li class="nav-item">
    <a class="nav-link" id="lnkStats" href="https://stats.libreqos.io/">
        <i class=\"fa fa-line-chart nav-icon\"></i> Statistics
    </a>
</li>
"#;

const LTS1_LINK_OFFER_TRIAL: &str = r#"
<li class="nav-item">
    <a class="nav-link text-success" id="lnkStats" href="%%LTS_TRIAL_LINK%%">
        <i class=\"fa fa-line-chart nav-icon\"></i> Statistics - Free Trial
    </a>
</li>
"#;

fn js_tf(b: bool) -> &'static str {
    if b { "true" } else { "false" }
}

// Escape HTML special characters for use in attributes
fn escape_html_attr(s: &str) -> String {
    s.replace('&', "&amp;")
        .replace('"', "&quot;")
        .replace('\'', "&apos;")
        .replace('<', "&lt;")
        .replace('>', "&gt;")
}

// HTML template for API link when available (embedded page)
const API_LINK_ACTIVE: &str = r#"
<li class="nav-item">
<<<<<<< HEAD
    <a class="nav-link" id="apiLink" href="api_docs.html">
=======
    <a class="nav-link" id="apiLink" href="%%API_URL%%" target="_blank" rel="noopener">
>>>>>>> 885a67df
        <i class="fa fa-fw fa-centerline fa-code nav-icon"></i> API Docs
    </a>
    
</li>"#;

// HTML template for API link when unavailable
const API_LINK_INACTIVE: &str = r#"
<li class="nav-item">
    <a class="nav-link" id="apiLink" href="api.html">
        <i class="fa fa-fw fa-centerline fa-code nav-icon"></i> API Docs
    </a>
</li>"#;

// HTML template for chat link when available (embedded page)
const CHAT_LINK_ACTIVE: &str = r#"
<li class="nav-item">
    <a class="nav-link" id="chatLink" href="chatbot.html">
        <i class="fa fa-fw fa-centerline fa-comments nav-icon"></i> Ask Libby
    </a>
</li>"#;

// HTML template for chat link when unavailable (rendered as plain text, no hover highlight)
const CHAT_LINK_INACTIVE: &str = r#"
<li class="nav-item">
    <span class="nav-link no-hover" id="chatLink" title="Ask Libby is disabled. Enable it via the API service.">
        <i class="fa fa-fw fa-centerline fa-comments nav-icon"></i> Ask Libby
    </span>
    
</li>"#;

// HTML template for scheduler status when available (without error)
const SCHEDULER_STATUS_ACTIVE: &str = r#"
<li class="nav-item">
    <span class="nav-link text-success">
        <i class="fa fa-fw fa-centerline fa-check-circle"></i> Scheduler
    </span>
</li>"#;

// HTML template for scheduler status when unavailable (without error)
const SCHEDULER_STATUS_INACTIVE: &str = r#"
<li class="nav-item">
    <span class="nav-link text-danger">
        <i class="fa fa-fw fa-centerline fa-times-circle"></i> Scheduler
    </span>
</li>"#;

static GIT_HASH: &str = env!("GIT_HASH");

pub async fn apply_templates(
    jar: CookieJar,
    req: Request<axum::body::Body>,
    next: Next,
) -> Result<impl IntoResponse, (StatusCode, String)> {
    let apply_template = {
        let path = &req.uri().path().to_string();
        path.ends_with(".html")
    };
    let config = load_config().unwrap();

    // TODO: Cache this once we're not continually making changes
    let template_text = {
        let path = Path::new(&config.lqos_directory)
            .join("bin")
            .join("static2")
            .join("template.html");
        std::fs::read_to_string(path).unwrap()
    };

    // Update the displayed username
    let username = get_username(&jar).await;
    let template_text = template_text.replace("%%USERNAME%%", &username);

    let res = next.run(req).await;
    //let mut lts_script = "<script>window.hasLts = false;</script>";
    let mut script_has_lts = false;
    let mut script_has_insight = false;
    let new_version = crate::version_checks::new_version_available();

    if apply_template {
        // Check to see if the box is participating in the Insight Alpha Test
        let mut trial_link;

        // Change the LTS part of the template
        let (lts_status, _) = crate::lts2_sys::get_lts_license_status_async().await;
        trial_link = INSIGHT_LINK_OFFER_TRIAL.to_string();
        match lts_status {
            LtsStatus::Invalid | LtsStatus::NotChecked => {}
            _ => {
                // Link to it
                trial_link = INSIGHT_LINK_ACTIVE.to_string();
                script_has_insight = true;
                script_has_lts = true;
            }
        }

        // Title
        let mut title = "LibreQoS Node Manager".to_string();
        if let Ok(config) = load_config() {
            title = config.node_name.clone();
        }

        // "LTS script" - which is increasingly becoming a misnomer
        let lts_script = format!(
            "<script>window.hasLts = {}; window.hasInsight = {}; window.newVersion = {};</script>",
            js_tf(script_has_lts),
            js_tf(script_has_insight),
            js_tf(new_version)
        );

        let (mut res_parts, res_body) = res.into_parts();
        let bytes = to_bytes(res_body, 1_000_000).await.unwrap();
        let byte_string = String::from_utf8_lossy(&bytes).to_string();
        let byte_string = template_text
            .replace("%%BODY%%", &byte_string)
            .replace("%%VERSION%%", VERSION_STRING)
            .replace("%%TITLE%%", &title)
            .replace("%%LTS_LINK%%", &trial_link)
            .replace("%%%LTS_SCRIPT%%%", &lts_script);
        // Handle API_LINK placeholder
        let api_link = if is_api_available() {
            API_LINK_ACTIVE
        } else {
            API_LINK_INACTIVE
        };
        let byte_string = byte_string.replace("%%API_LINK%%", api_link);

        // Handle CHAT_LINK placeholder (visible even when unavailable)
        let chat_link = if is_chatbot_available() {
            CHAT_LINK_ACTIVE
        } else {
            CHAT_LINK_INACTIVE
        };
        let byte_string = byte_string.replace("%%CHAT_LINK%%", chat_link);

        // Replace SCHEDULER_STATUS with a simple placeholder for client-side rendering
        // The client JS will fetch status and populate this container.
        let scheduler_placeholder = r##"
<li class="nav-item" id="schedulerStatus">
    <a class="nav-link" href="#" id="schedulerStatusLink">
        <i class="fa fa-fw fa-centerline fa-circle-notch fa-spin"></i> Scheduler
    </a>
</li>
"##;
        let byte_string = byte_string.replace("%%SCHEDULER_STATUS%%", scheduler_placeholder);

        let byte_string = byte_string
            .replace("%CACHEBUSTERS%", &format!("?gh={}", GIT_HASH));
        if let Some(length) = res_parts.headers.get_mut("content-length") {
            *length = HeaderValue::from(byte_string.len());
        }
        // Prevent caching of the composed HTML to avoid stale menus/status
        res_parts.headers.insert(header::CACHE_CONTROL, HeaderValue::from_static("no-store"));
        let res = Response::from_parts(res_parts, Body::from(byte_string));
        Ok(res)
    } else {
        Ok(res)
    }
}<|MERGE_RESOLUTION|>--- conflicted
+++ resolved
@@ -61,11 +61,7 @@
 // HTML template for API link when available (embedded page)
 const API_LINK_ACTIVE: &str = r#"
 <li class="nav-item">
-<<<<<<< HEAD
     <a class="nav-link" id="apiLink" href="api_docs.html">
-=======
-    <a class="nav-link" id="apiLink" href="%%API_URL%%" target="_blank" rel="noopener">
->>>>>>> 885a67df
         <i class="fa fa-fw fa-centerline fa-code nav-icon"></i> API Docs
     </a>
     
