--- conflicted
+++ resolved
@@ -287,10 +287,6 @@
                 );
               }
           }
-<<<<<<< HEAD
-=======
-
->>>>>>> de264bd2
           if data.end_status != 0 {
             // The flow has ended. We need to remove it from the map.
             expired_keys.push(key.clone());
