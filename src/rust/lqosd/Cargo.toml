--- conflicted
+++ resolved
@@ -44,13 +44,10 @@
 default-net = {  workspace = true }
 surge-ping = "0.8.1"
 rand = "0.8.5"
-<<<<<<< HEAD
 mime_guess = "2.0.4"
 libloading = "0.8.5"
 time = { version = "0.3.36", features = ["serde"] }
 serde_cbor = { workspace = true }
-=======
->>>>>>> 2ede0879
 timerfd = {  workspace = true }
 crossbeam-channel = { workspace = true }
 arc-swap = {  workspace = true }
