--- conflicted
+++ resolved
@@ -282,15 +282,9 @@
 		parent = findInSiteListById(siteList, id)['parent']
 		if type == 'site':
 			for link in dataLinks:
-<<<<<<< HEAD
-				if link['from']['site']['identification']['id'] == parent:
-					if link['to']['site']['identification']['id'] == id:
-						if link['from']['device']['overview']['wirelessMode'] == 'ap-ptmp':
-=======
 				if link['from']['site'] is not None and link['from']['site']['identification']['id'] == parent:
 					if link['to']['site'] is not None and link['to']['site']['identification']['id'] == id:
 						if link['from']['device'] is not None and link['to']['device'] is not None and link['to']['device']['overview'] is not None and link['to']['device']['overview']['downlinkCapacity'] is not None and link['from']['device']['overview']['wirelessMode'] == 'ap-ptmp':
->>>>>>> 0fcc5d0b
 							# Capacity of the PtMP client radio feeding the PoP will be used as the site bandwidth limit
 							download = int(round(link['to']['device']['overview']['downlinkCapacity']/1000000))
 							upload = int(round(link['to']['device']['overview']['uplinkCapacity']/1000000))
