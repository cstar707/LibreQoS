--- conflicted
+++ resolved
@@ -46,18 +46,6 @@
 				download = int(round(site['qos']['downloadSpeed']/1000000))
 				upload = int(round(site['qos']['uploadSpeed']/1000000))
 			if site['identification'] is not None and site['identification']['suspended'] is not None and site['identification']['suspended'] == True:
-<<<<<<< HEAD
-				if uispSuspendedStrategy == "ignore":
-					print("WARNING: Site " + name + " is suspended")
-					continue
-				if uispSuspendedStrategy == "slow":
-					print("WARNING: Site " + name + " is suspended")
-					download = 2
-					upload = 2
-			if site['identification']['status'] == "disconnected":
-				print("WARNING: Site " + name + " is disconnected")
-
-=======
 				if uisp_suspended_strategy() == "ignore":
 					print("WARNING: Site " + name + " is suspended")
 					continue
@@ -67,7 +55,6 @@
 					upload = 1
 			if site['identification']['status'] == "disconnected":
 				print("WARNING: Site " + name + " is disconnected")
->>>>>>> 15e7c0ec
 			node = NetworkNode(id=id, displayName=name, type=NodeType.client, download=download, upload=upload, address=address, customerName=customerName)
 			net.addRawNode(node)
 			for device in devices:
@@ -312,19 +299,11 @@
 
 def findNodesBranchedOffPtMP(siteList, dataLinks, sites, rootSite, foundAirFibersBySite):
 	nodeOffPtMP = {}
-<<<<<<< HEAD
-	if usePtMPasParent:
-=======
 	if use_ptmp_as_parent():
->>>>>>> 15e7c0ec
 		for site in siteList:
 			id = site['id']
 			name = site['name']
 			if id != rootSite['id']:
-<<<<<<< HEAD
-				
-=======
->>>>>>> 15e7c0ec
 				if id not in foundAirFibersBySite:
 					trueParent = findInSiteListById(siteList, id)['parent']
 					#parent = findInSiteListById(siteList, id)['parent']
@@ -364,11 +343,7 @@
 																				'upload': upload,
 																				parent: apID
 																				}
-<<<<<<< HEAD
-																	if usePtMPasParent:
-=======
 																	if use_ptmp_as_parent():
->>>>>>> 15e7c0ec
 																		site['parent'] = apID
 																		print('Site ' + name + ' will use PtMP AP ' + link['from']['device']['identification']['name'] + ' as parent from site ' + link['from']['site']['identification']['name'])
 	return siteList, nodeOffPtMP
