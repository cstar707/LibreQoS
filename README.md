--- conflicted
+++ resolved
@@ -46,13 +46,6 @@
 You can graph bandwidth and TCP RTT by client and node (Site, AP, etc), using InfluxDB.
 
 ### CRM Integrations
-<<<<<<< HEAD
-
-- UISP
-- Splynx
-=======
-* UISP
-* Splynx
 
 ## Server Recommendations
 It is most cost-effective to buy a used server with specifications matching your unique requirements, as laid out in the System Requirements section below.
@@ -122,5 +115,4 @@
     * Intel X520
     
 ## Get Started
-- [ReadTheDocs](https://libreqos.readthedocs.io/en/develop/docs/SystemRequirements/Compute.html)
->>>>>>> c6ec57ed
+- [ReadTheDocs](https://libreqos.readthedocs.io/en/develop/docs/SystemRequirements/Compute.html)